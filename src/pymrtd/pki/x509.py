from asn1crypto import x509
import asn1crypto.core as asn1

from .oids import id_icao_cscaMasterListSigningKey
from .cert_utils import verify_cert_sig
<<<<<<< HEAD
from datetime import datetime
from settings import *
=======
>>>>>>> 949d44b8

from datetime import datetime

class CertificateVerificationError(Exception):
    pass

class Certificate(x509.Certificate):
    @property
    def fingerprint(self) -> str:
        """SHA256 hash string of this object"""
        return self.sha256.hex()

    @property
    def issuerCountry(self) -> str:
        """Function returns county of certificate issuer"""
        country = self.issuer.native['country_name']
        return country

    @property
    def subjectKey(self) -> bytes:
        """Function returns subject key of certificate"""
        return self.key_identifier

    @property
    def authorityKey(self) -> bytes:
        """Function returns authority key of certificate"""
        return self.authority_key_identifier

    def isValidOn(self, dateTime: datetime):
        ''' Verifies if certificate is valid on specific date-time '''
        nvb = self['tbs_certificate']['validity']['not_before'].native
        nva = self['tbs_certificate']['validity']['not_after'].native
        dateTime = dateTime.replace(tzinfo=nvb.tzinfo)
        return nvb < dateTime < nva

    def verify(self, issuing_cert: x509.Certificate, nc_verification = False):
        """
        Verifies certificate has all required fields and that issuing certificate did issue this certificate.
        On failure CertificateVerificationError exception is risen.

        :param issuing_cert: The certificate that issued this certificate
        :param nc_verification: Non-conformance verification, If False only signature will be verified.
        """

        if not verify_cert_sig(self, issuing_cert):
            raise CertificateVerificationError("Signature verification failed")

        # Verify certificate is conform to the ICAO specifications 
        if nc_verification:
            self._verifiy_cert_fields()
            self._verifiy_tbs_cert_fields()


    def _require(cond, message: str):
        if not cond:
            raise CertificateVerificationError(message)

    def _require_cert_field(self, field: str):
        Certificate._require(field in self, 
            "Missing required certificate field '{}'".format(field)
         )

    def _verifiy_cert_fields(self):
        self._require_cert_field('tbs_certificate')
        self._require_cert_field('signature_algorithm')
        self._require_cert_field('signature_value')

    def _require_tbs_cert_field(self, field: str):
        Certificate._require(field in self['tbs_certificate'], 
            "Missing required tbs certificate field '{}'".format(field)
         )

    def _verifiy_tbs_cert_fields(self):
        self._require_tbs_cert_field('extensions')
        self._require_tbs_cert_field('issuer')
        self._require_tbs_cert_field('serial_number')
        self._require_tbs_cert_field('signature')
        self._require_tbs_cert_field('subject')
        self._require_tbs_cert_field('subject_public_key_info')
        self._require_tbs_cert_field('validity')
        self._require_tbs_cert_field('version')

    def _require_extension_field(self, field: str):
        exts = self['tbs_certificate']['extensions']
        for e in exts:
            if field in e['extn_id'].native:
                return
        Certificate._require(False, 
            "Missing required extension field '{}'".format(field)
         )

    def _require_extension_value(self, field: str, value):
        exts = self['tbs_certificate']['extensions']
        for e in exts:
            if field in e['extn_id'].native:
                if e['extn_value'].native == value:
                    return
                Certificate._require(False, 
                    "Extension value invalid! ext='{}' v='{}', req_v=''".format(field, e['extn_value'].native, value)
                )

        Certificate._require(False, 
            "Missing required extension field '{}'".format(field)
        )



class CscaCertificate(Certificate):
    def verify(self, nc_verification = False):
        self.verify(self, nc_verification)

    def verify(self, issuing_cert: x509.Certificate, nc_verification = False):
        """
        Verifies certificate has all required fields and that issuing certificate did issue this certificate.
        On failure CertificateVerificationError exception is risen.

        :param issuing_cert: The certificate that issued this certificate.
        :param nc_verification: Non-conformance verification, If False only signature will be verified.
        """

        super().verify(issuing_cert, nc_verification)

        # Verify certificate is conform to the ICAO specifications 
        if nc_verification:
            super()._require_extension_field('subject_key_identifier')
            Certificate._require(self.subjectKey is not None, "Missing required field 'subjectKeyIdentifier' in SubjectKeyIdentifier extension")

            super()._require_extension_field('basic_constraints')
            Certificate._require('ca' in self.basic_constraints_values, "Missing 'ca' field in basic constraints")
            Certificate._require('max_path_length' in self.basic_constraints_values, "Missing 'ca' field in basic constraints")
            Certificate._require( self.max_path_length is None or 0 <= self.max_path_length <= 1, #Note: Portuguese cross-link CSCA has value 2
                            "Invalid CSCA path length constraint: {}".format(self.max_path_length)
            )

            super()._require_extension_field('key_identifier')

            super()._require_extension_field('key_usage')
            key_usage = self.key_usage_value.native
            Certificate._require( 'key_cert_sign' in key_usage, "Missing field 'keyCertSign' in KeyUsage extension")
            Certificate._require('crl_sign' in key_usage, "Missing field 'cRLSign' in KeyUsage extension")



class MasterListSignerCertificate(Certificate):
    def verify(self, issuing_cert: x509.Certificate, nc_verification = False):
        """
        Verifies certificate has all required fields and that issuing certificate did issue this certificate.
        On failure CertificateVerificationError exception is risen.

        :param issuing_cert: The certificate that issued this certificate.
        :param nc_verification: Non-conformance verification, If False only signature will be verified.
        """

        if self.ca: # Signer certificate is probably CSCA
                    # We do this check because not all master list issuers follow the specification rules and
                    # they use CSCA to sign master list instead of separate signer certificate issued by CSCA.
                    # See for example German master list no. 20190925)
            CscaCertificate.load(self.dump()).verify(issuing_cert, nc_verification)
        else:
            super().verify(issuing_cert, nc_verification)
            super()._require_extension_value('extended_key_usage', [id_icao_cscaMasterListSigningKey]) #icao 9303-p12 p20, p27

            # Verify certificate conforms to the ICAO specifications 
            if nc_verification:
                super()._require_extension_field('authority_key_identifier')
                Certificate._require(self.authorityKey is not None, "Missing required field 'keyIdentifier' in AuthorityKeyIdentifier extension")

                super()._require_extension_field('subject_key_identifier')
                Certificate._require(self.subjectKey is not None, "Missing required field 'subjectKeyIdentifier' in SubjectKeyIdentifier extension")

                super()._require_extension_field('key_usage')
                key_usage = self.key_usage_value.native
                Certificate._require(
                    'digital_signature' in key_usage,
                    "Missing field 'digitalSignature' in KeyUsage"
                )



class DocumentSignerCertificate(Certificate):
    """ Document Signer Certificate (DSC) which should be used to verify SOD database file in eMRTD """

    def verify(self, issuing_cert: x509.Certificate, nc_verification = False) -> bool:
        """
        Verifies certificate has all required fields and that issuing certificate did issue this certificate.
        On failure CertificateVerificationError exception is risen.

        :param issuing_cert: The certificate that issued this certificate.
        :param nc_verification: Non-conformance verification, If False only signature will be verified.
        """

        super().verify(issuing_cert, nc_verification)

        if nc_verification:
            super()._require_extension_field('authority_key_identifier')
            Certificate._require(self.authorityKey is not None, "Missing required field 'keyIdentifier' in AuthorityKeyIdentifier extension")

            super()._require_extension_field('subject_key_identifier')
            Certificate._require(self.subjectKey is not None, "Missing required field 'subjectKeyIdentifier' in SubjectKeyIdentifier extension")

            super()._require_extension_field('key_usage')
            key_usage = self.key_usage_value.native
            Certificate._require(
                'digital_signature' in key_usage,
                "Missing field 'digitalSignature' in KeyUsage"
            )<|MERGE_RESOLUTION|>--- conflicted
+++ resolved
@@ -3,13 +3,9 @@
 
 from .oids import id_icao_cscaMasterListSigningKey
 from .cert_utils import verify_cert_sig
-<<<<<<< HEAD
+
 from datetime import datetime
 from settings import *
-=======
->>>>>>> 949d44b8
-
-from datetime import datetime
 
 class CertificateVerificationError(Exception):
     pass
