#!/usr/bin/python
import argparse, os, ssl, sys, coloredlogs, logging
from pathlib import Path

_script_path = Path(os.path.dirname(sys.argv[0]))
sys.path.append(str(_script_path / Path("../../")))

from datetime import datetime, timedelta
from settings import *
from APIservice.api import PassIdApiServer
from APIservice import proto
from pymrtd import ef



class DevProto(proto.PassIdProto):
    def __init__(self, storage: proto.StorageAPI, cttl: int, fc: bool, no_tcv: bool):
        super().__init__(storage, cttl)
        self._fc = fc
        self._no_tcv = no_tcv

    def createNewChallenge(self) -> proto.Challenge:
        if self._fc:
            now = datetime.utcnow()
            c = proto.Challenge.fromhex("47E4EE7F211F73265DD17658F6E21C1318BD6C81F37598E20A2756299542EFCF")
            self._db.addChallenge(c, now)
            return c
        return super().createNewChallenge()

    def _get_account_expiration(self, uid: proto.UserId):
        return datetime.utcnow() + timedelta(minutes=1)

    def validateCertificatePath(self, sod: ef.SOD):
            if not self._no_tcv:
                super().validateCertificatePath(sod)
            else:
                self._log.warning("Skipping verification of eMRTD certificate trustchain")
    
class DevApiServer(PassIdApiServer):
    def __init__(self, db: proto.StorageAPI, config: Config, fc=False, no_tcv=False):
        super().__init__(db, config)
        self._proto = DevProto(db, config.challenge_ttl, fc, no_tcv)


def main():

    # Set-up logging
    coloredlogs.install(level='DEBUG', 
        fmt='[%(asctime)s] %(name)s %(levelname)s %(message)s', 
        field_styles={
            'asctime': {'color': 'white'},
            'levelname': {'color': 'white', 'bold': True}
        },
        level_styles={
            'critical': {'color': 'red', 'bright': True},
            'debug': {'color': 'black', 'bright': True},
            'error': {'color': 'red', 'bright': True, 'bright': True},
            'info': {},
            'notice': {'color': 'magenta'},
            'spam': {'color': 'green', 'faint': True},
            'success': {'color': 'green', 'bright': True, 'bold': True},
            'verbose': {'color': 'blue'}, 'warning': {'color': 'yellow'}
    })

    fh = logging.FileHandler("server.log")
    fh.setLevel(logging.DEBUG)
    formatter = logging.Formatter(
        '[%(asctime)s] %(name)s %(levelname)s %(message)s')
    fh.setFormatter(formatter)

    l = logging.getLogger("passid.server")
    l.addHandler(fh)

    l.info("Starting new server session ...")
    l.debug("run arguments: {}".format(sys.argv[1:]))

    logging.getLogger('requests').setLevel(logging.WARNING)
    logging.getLogger('urllib3').setLevel(logging.WARNING)

    # Set-up cmd parameters
    ap = argparse.ArgumentParser()
    ap.add_argument("--challenge-ttl", default=300,
        type=int, help="number of seconds until requested challenge expires")

    ap.add_argument("-c", "--cert", default=str(_script_path / "tls/passid_server.cer"),
        type=str, help="server TLS certificate")

    ap.add_argument("--db-user", default="",
        type=str, help="database user name")

    ap.add_argument("--db-pwd", default="",
        type=str, help="database password")

    ap.add_argument("--db-name", default="",
        type=str, help="database name")

    ap.add_argument("-dev", default=False,
        action='store_true', help="start development version of server")

    ap.add_argument("-dev-fc", default=False,
        action='store_true', help="dev option: use pre-set fixed challenge instead of random generated")

    ap.add_argument("-dev-no-tcv", default=False,
        action='store_true', help="dev option: do not verify eMRTD PKI trust-chain")

    ap.add_argument("-k", "--key", default=str(_script_path / "tls/server_key.pem"),
        type=str, help="server TLS private key")

    ap.add_argument("-m", "--mdb", default=False,
        type=str, help="use MemoryDB for database. --db-* args will be ignored")

    ap.add_argument("-no-tls", default=False,
        action='store_true', help="do not use secure TLS connection")

    ap.add_argument("-p", "--port", default=8080,
        type=int, help="server listening port")

    ap.add_argument("-u", "--url", default='0.0.0.0',
        type=str, help="server http address")


    args = vars(ap.parse_args())
    if args['port'] is None:
        args['port'] = 80 if args['no_tls'] else 443

    ctx = None
    if not args['no_tls']:
        ctx = ssl.SSLContext( ssl.PROTOCOL_TLS_SERVER)
        ctx.options | ssl.OP_SINGLE_ECDH_USE | ssl.OP_NO_TLSv1_2 | ssl.OP_NO_TLSv1_1 | ssl.OP_NO_TLSv1 | ssl.OP_NO_SSLv3 | ssl.OP_NO_SSLv2
        ctx.load_cert_chain(args['cert'], args['key'])

    config = Config( 
        database = DbConfig(
            user = args['db_user'],
            pwd  = args['db_pwd'],
            db   = args['db_name']
        ),
        api_server = ServerConfig(
            host = args['url'],
            port = args['port'],
            ssl_ctx = ctx
        ),
<<<<<<< HEAD
        web_app=None,
=======
         web_app = WebAppConfig(
            host=None,
            port=None
        ),
>>>>>>> a2440bfd
        challenge_ttl = args['challenge_ttl']
    )

    if args['mdb']:
        db  = proto.MemoryDB()
    else:
        db = proto.DatabaseAPI(config.database.user, config.database.pwd, config.database.db)


    # Setup and run server
    if args["dev"]:
        sapi = DevApiServer(db, config, args['dev_fc'], args['dev_no_tcv'])
    else:
        sapi = PassIdApiServer(db, config)
    sapi.start()

if __name__ == "__main__":
    main()<|MERGE_RESOLUTION|>--- conflicted
+++ resolved
@@ -140,14 +140,7 @@
             port = args['port'],
             ssl_ctx = ctx
         ),
-<<<<<<< HEAD
         web_app=None,
-=======
-         web_app = WebAppConfig(
-            host=None,
-            port=None
-        ),
->>>>>>> a2440bfd
         challenge_ttl = args['challenge_ttl']
     )
 
